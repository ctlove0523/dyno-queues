/**
 * Copyright 2016 Netflix, Inc.
 *
 * Licensed under the Apache License, Version 2.0 (the "License");
 * you may not use this file except in compliance with the License.
 * You may obtain a copy of the License at
 *
 *     http://www.apache.org/licenses/LICENSE-2.0
 *
 * Unless required by applicable law or agreed to in writing, software
 * distributed under the License is distributed on an "AS IS" BASIS,
 * WITHOUT WARRANTIES OR CONDITIONS OF ANY KIND, either express or implied.
 * See the License for the specific language governing permissions and
 * limitations under the License.
 */
package com.netflix.dyno.queues.redis;

import com.fasterxml.jackson.annotation.JsonInclude.Include;
import com.fasterxml.jackson.databind.DeserializationFeature;
import com.fasterxml.jackson.databind.ObjectMapper;
import com.fasterxml.jackson.databind.SerializationFeature;
import com.google.common.annotations.VisibleForTesting;
import com.google.common.collect.ImmutableList;
import com.google.common.util.concurrent.Uninterruptibles;
import com.netflix.dyno.connectionpool.exception.DynoException;
import com.netflix.dyno.queues.DynoQueue;
import com.netflix.dyno.queues.Message;
import com.netflix.dyno.queues.redis.sharding.ShardingStrategy;
import com.netflix.servo.monitor.Stopwatch;
import org.slf4j.Logger;
import org.slf4j.LoggerFactory;
import redis.clients.jedis.JedisCommands;
import redis.clients.jedis.Tuple;
import redis.clients.jedis.params.sortedset.ZAddParams;

import java.io.IOException;
import java.time.Clock;
import java.util.Collections;
import java.util.HashMap;
import java.util.LinkedList;
import java.util.List;
import java.util.Map;
import java.util.Set;
import java.util.concurrent.Callable;
import java.util.concurrent.ConcurrentLinkedQueue;
import java.util.concurrent.ExecutionException;
import java.util.concurrent.Executors;
import java.util.concurrent.ScheduledExecutorService;
import java.util.concurrent.TimeUnit;
import java.util.concurrent.atomic.AtomicInteger;
import java.util.stream.Collectors;

/**
 *
 * @author Viren
 * Current Production (March 2018) recipe - well tested in production.
 * Note, this recipe does not use redis pipelines and hence the throughput offered is less compared to v2 recipes.
 */
public class RedisDynoQueue implements DynoQueue {

	private final Logger logger = LoggerFactory.getLogger(RedisDynoQueue.class);

	private final Clock clock;

	private final String queueName;

	private final List<String> allShards;

	private final String shardName;

	private final String redisKeyPrefix;

	private final String messageStoreKey;

	private final String myQueueShard;

	private volatile int unackTime = 60;

	private final QueueMonitor monitor;

	private final ObjectMapper om;

	private volatile JedisCommands quorumConn;

	private volatile JedisCommands nonQuorumConn;
	
	private final ConcurrentLinkedQueue<String> prefetchedIds;

	private final ScheduledExecutorService schedulerForUnacksProcessing;

<<<<<<< HEAD
	private final int retryCount = 2;

	private final ShardingStrategy shardingStrategy;
=======
	private int retryCount = 2;
>>>>>>> c8aa2cf9
	
	public RedisDynoQueue(String redisKeyPrefix, String queueName, Set<String> allShards, String shardName, ShardingStrategy shardingStrategy) {
		this(redisKeyPrefix, queueName, allShards, shardName, 60_000, shardingStrategy);
	}

	public RedisDynoQueue(String redisKeyPrefix, String queueName, Set<String> allShards, String shardName, int unackScheduleInMS, ShardingStrategy shardingStrategy) {
		this(Clock.systemDefaultZone(), redisKeyPrefix, queueName, allShards, shardName, unackScheduleInMS, shardingStrategy);
	}

	public RedisDynoQueue(Clock clock, String redisKeyPrefix, String queueName, Set<String> allShards, String shardName, int unackScheduleInMS, ShardingStrategy shardingStrategy) {
		this.clock = clock;
		this.redisKeyPrefix = redisKeyPrefix;
		this.queueName = queueName;
		this.allShards = ImmutableList.copyOf(allShards.stream().collect(Collectors.toList()));
		this.shardName = shardName;
		this.messageStoreKey = redisKeyPrefix + ".MESSAGE." + queueName;
		this.myQueueShard = getQueueShardKey(queueName, shardName);
		this.shardingStrategy = shardingStrategy;

		ObjectMapper om = new ObjectMapper();
		om.configure(DeserializationFeature.FAIL_ON_UNKNOWN_PROPERTIES, false);
		om.configure(DeserializationFeature.FAIL_ON_IGNORED_PROPERTIES, false);
		om.configure(DeserializationFeature.FAIL_ON_NULL_FOR_PRIMITIVES, false);
		om.setSerializationInclusion(Include.NON_NULL);
		om.setSerializationInclusion(Include.NON_EMPTY);
		om.disable(SerializationFeature.INDENT_OUTPUT);

		this.om = om;
		this.monitor = new QueueMonitor(queueName, shardName);
		this.prefetchedIds = new ConcurrentLinkedQueue<>();

		schedulerForUnacksProcessing = Executors.newScheduledThreadPool(1);

		schedulerForUnacksProcessing.scheduleAtFixedRate(() -> processUnacks(), unackScheduleInMS, unackScheduleInMS, TimeUnit.MILLISECONDS);

		logger.info(RedisDynoQueue.class.getName() + " is ready to serve " + queueName);
	}

	public RedisDynoQueue withQuorumConn(JedisCommands quorumConn){
		this.quorumConn = quorumConn;
		return this;
	}

	public RedisDynoQueue withNonQuorumConn(JedisCommands nonQuorumConn){
		this.nonQuorumConn = nonQuorumConn;
		return this;
	}

	public RedisDynoQueue withUnackTime(int unackTime){
		this.unackTime = unackTime;
		return this;
	}

	@Override
	public String getName() {
		return queueName;
	}

	@Override
	public int getUnackTime() {
		return unackTime;
	}

	@Override
	public List<String> push(final List<Message> messages) {

		Stopwatch sw = monitor.start(monitor.push, messages.size());

		try {

			execute(() -> {
				for (Message message : messages) {
					String json = om.writeValueAsString(message);
					quorumConn.hset(messageStoreKey, message.getId(), json);
					double priority = message.getPriority() / 100.0;
					double score = Long.valueOf(clock.millis() + message.getTimeout()).doubleValue() + priority;
					String shard = shardingStrategy.getNextShard(allShards, message);
					String queueShard = getQueueShardKey(queueName, shard);
					quorumConn.zadd(queueShard, score, message.getId());
				}
				return messages;
			});

			return messages.stream().map(msg -> msg.getId()).collect(Collectors.toList());

		} finally {
			sw.stop();
		}
	}

	@Override
	public List<Message> peek(final int messageCount) {

		Stopwatch sw = monitor.peek.start();

		try {

			Set<String> ids = peekIds(0, messageCount);
			if (ids == null) {
				return Collections.emptyList();
			}

			List<Message> msgs = execute(() -> {
				List<Message> messages = new LinkedList<Message>();
				for (String id : ids) {
					String json = nonQuorumConn.hget(messageStoreKey, id);
					Message message = om.readValue(json, Message.class);
					messages.add(message);
				}
				return messages;
			});

			return msgs;

		} finally {
			sw.stop();
		}
	}
	
	@Override
	public List<Message> pop(int messageCount, int wait, TimeUnit unit) {

		if (messageCount < 1) {
			return Collections.emptyList();
		}

		Stopwatch sw = monitor.start(monitor.pop, messageCount);
		try {
			long start = clock.millis();
			long waitFor = unit.toMillis(wait);
			prefetch.addAndGet(messageCount);
			prefetchIds();
			while(prefetchedIds.size() < messageCount && ((clock.millis() - start) < waitFor)) {
				Uninterruptibles.sleepUninterruptibly(200, TimeUnit.MILLISECONDS);
				prefetchIds();
			}
			return _pop(messageCount);

		} catch(Exception e) {
			throw new RuntimeException(e);
		} finally {
			sw.stop();
		}

	}

	@VisibleForTesting
	AtomicInteger prefetch = new AtomicInteger(0);

	private void prefetchIds() {

		if (prefetch.get() < 1) {
			return;
		}

		int prefetchCount = prefetch.get();
		Stopwatch sw = monitor.start(monitor.prefetch, prefetchCount);
		try {

			Set<String> ids = peekIds(0, prefetchCount);
			prefetchedIds.addAll(ids);
			prefetch.addAndGet((-1 * ids.size()));
			if(prefetch.get() < 0 || ids.isEmpty()) {
				prefetch.set(0);
			}
		} finally {
			sw.stop();
		}

	}

	private List<Message> _pop(int messageCount) throws Exception {

		double unackScore = Long.valueOf(clock.millis() + unackTime).doubleValue();
		String unackQueueName = getUnackKey(queueName, shardName);

		List<Message> popped = new LinkedList<>();
		ZAddParams zParams = ZAddParams.zAddParams().nx();
		
		for (;popped.size() != messageCount;) {
			String msgId = prefetchedIds.poll();
			if(msgId == null) {
				break;
			}
			
			long added = quorumConn.zadd(unackQueueName, unackScore, msgId, zParams);
			if(added == 0){
				if (logger.isDebugEnabled()) {
					logger.debug("cannot add {} to the unack shard ", queueName, msgId);
				}
				monitor.misses.increment();
				continue;
			}

			long removed = quorumConn.zrem(myQueueShard, msgId);
			if (removed == 0) {
				if (logger.isDebugEnabled()) {
					logger.debug("cannot remove {} from the queue shard ", queueName, msgId);
				}
				monitor.misses.increment();
				continue;
			}

			String json = quorumConn.hget(messageStoreKey, msgId);
			if(json == null){
				if (logger.isDebugEnabled()) {
					logger.debug("Cannot get the message payload for {}", msgId);
				}
				monitor.misses.increment();
				continue;
			}
			Message msg = om.readValue(json, Message.class);
			popped.add(msg);

			if (popped.size() == messageCount) {
				return popped;
			}
		}
		return popped;
	}

	@Override
	public boolean ack(String messageId) {

		Stopwatch sw = monitor.ack.start();

		try {

			return execute(() -> {

				for (String shard : allShards) {
					String unackShardKey = getUnackKey(queueName, shard);
					Long removed = quorumConn.zrem(unackShardKey, messageId);
					if (removed > 0) {
						quorumConn.hdel(messageStoreKey, messageId);
						return true;
					}
				}
				return false;
			});

		} finally {
			sw.stop();
		}
	}

	@Override
	public void ack(List<Message> messages) {
		for(Message message : messages) {
			ack(message.getId());
		}
	}
	
	@Override
	public boolean setUnackTimeout(String messageId, long timeout) {

		Stopwatch sw = monitor.ack.start();

		try {

			return execute(() -> {
				double unackScore = Long.valueOf(clock.millis() + timeout).doubleValue();
				for (String shard : allShards) {

					String unackShardKey = getUnackKey(queueName, shard);
					Double score = quorumConn.zscore(unackShardKey, messageId);
					if(score != null) {
						quorumConn.zadd(unackShardKey, unackScore, messageId);
						return true;
					}
				}
				return false;
			});

		} finally {
			sw.stop();
		}
	}

	@Override
	public boolean setTimeout(String messageId, long timeout) {

		return execute(() -> {

			String json = nonQuorumConn.hget(messageStoreKey, messageId);
			if(json == null) {
				return false;
			}
			Message message = om.readValue(json, Message.class);
			message.setTimeout(timeout);

			for (String shard : allShards) {

				String queueShard = getQueueShardKey(queueName, shard);
				Double score = quorumConn.zscore(queueShard, messageId);
				if(score != null) {
					double priorityd = message.getPriority() / 100;
					double newScore = Long.valueOf(clock.millis() + timeout).doubleValue() + priorityd;
					ZAddParams params = ZAddParams.zAddParams().xx();
					quorumConn.zadd(queueShard, newScore, messageId, params);
					json = om.writeValueAsString(message);
					quorumConn.hset(messageStoreKey, message.getId(), json);
					return true;
				}
			}
			return false;
		});
	}

	@Override
	public boolean remove(String messageId) {

		Stopwatch sw = monitor.remove.start();

		try {

			return execute(() -> {

				for (String shard : allShards) {

					String unackShardKey = getUnackKey(queueName, shard);
					quorumConn.zrem(unackShardKey, messageId);

					String queueShardKey = getQueueShardKey(queueName, shard);
					Long removed = quorumConn.zrem(queueShardKey, messageId);
					Long msgRemoved = quorumConn.hdel(messageStoreKey, messageId);

					if (removed > 0 && msgRemoved > 0) {
						return true;
					}
				}

				return false;

			});

		} finally {
			sw.stop();
		}
	}

	@Override
	public Message get(String messageId) {

		Stopwatch sw = monitor.get.start();

		try {

			return execute(() -> {
				String json = quorumConn.hget(messageStoreKey, messageId);
				if(json == null){
					if (logger.isDebugEnabled()) {
						logger.debug("Cannot get the message payload " + messageId);
					}
					return null;
				}

				Message msg = om.readValue(json, Message.class);
				return msg;
			});

		} finally {
			sw.stop();
		}
	}

	@Override
	public long size() {

		Stopwatch sw = monitor.size.start();

		try {

			return execute(() -> {
				long size = 0;
				for (String shard : allShards) {
					size += nonQuorumConn.zcard(getQueueShardKey(queueName, shard));
				}
				return size;
			});

		} finally {
			sw.stop();
		}
	}

	@Override
	public Map<String, Map<String, Long>> shardSizes() {

		Stopwatch sw = monitor.size.start();
		Map<String, Map<String, Long>> shardSizes = new HashMap<>();
		try {

			return execute(() -> {
				for (String shard : allShards) {
					long size = nonQuorumConn.zcard(getQueueShardKey(queueName, shard));
					long uacked = nonQuorumConn.zcard(getUnackKey(queueName, shard));
					Map<String, Long> shardDetails = new HashMap<>();
					shardDetails.put("size", size);
					shardDetails.put("uacked", uacked);
					shardSizes.put(shard, shardDetails);
				}
				return shardSizes;
			});

		} finally {
			sw.stop();
		}
	}

	@Override
	public void clear() {
		execute(() -> {
			for (String shard : allShards) {
				String queueShard = getQueueShardKey(queueName, shard);
				String unackShard = getUnackKey(queueName, shard);
				quorumConn.del(queueShard);
				quorumConn.del(unackShard);
			}
			quorumConn.del(messageStoreKey);
			return null;
		});

	}

	private Set<String> peekIds(int offset, int count) {

		return execute(() -> {
			double now = Long.valueOf(clock.millis() + 1).doubleValue();
			Set<String> scanned = quorumConn.zrangeByScore(myQueueShard, 0, now, offset, count);
			return scanned;
		});

	}

	@Override
	public void processUnacks() {

		Stopwatch sw = monitor.processUnack.start();
		try {

			long queueDepth = size();
			monitor.queueDepth.record(queueDepth);

			execute(() -> {

				int batchSize = 1_000;
				String unackQueueName = getUnackKey(queueName, shardName);

				double now = Long.valueOf(clock.millis()).doubleValue();

				Set<Tuple> unacks = quorumConn.zrangeByScoreWithScores(unackQueueName, 0, now, 0, batchSize);

				if (unacks.size() > 0) {
					logger.debug("Adding " + unacks.size() + " messages back to the queue for " + queueName);
				}

				for (Tuple unack : unacks) {

					double score = unack.getScore();
					String member = unack.getElement();

					String payload = quorumConn.hget(messageStoreKey, member);
					if (payload == null) {
						quorumConn.zrem(unackQueueName, member);
						continue;
					}

					quorumConn.zadd(myQueueShard, score, member);
					quorumConn.zrem(unackQueueName, member);
				}
				return null;
			});

		} finally {
			sw.stop();
		}

	}

	private String getQueueShardKey(String queueName, String shard) {
		return redisKeyPrefix + ".QUEUE." + queueName + "." + shard;
	}

	private String getUnackKey(String queueName, String shard) {
		return redisKeyPrefix + ".UNACK." + queueName + "." + shard;
	}

	private <R> R execute(Callable<R> r) {
		return executeWithRetry(r, 0);
	}

	private <R> R executeWithRetry(Callable<R> r, int retryCount) {

		try {
			
			return r.call();

		} catch (ExecutionException e) {

			if (e.getCause() instanceof DynoException) {
				if (retryCount < this.retryCount) {
					return executeWithRetry(r, ++retryCount);
				}
			}
			throw new RuntimeException(e.getCause());
		} catch (Exception e) {
			throw new RuntimeException(e);
		}
	}

	@Override
	public void close() throws IOException {
		schedulerForUnacksProcessing.shutdown();
		monitor.close();
	}
}<|MERGE_RESOLUTION|>--- conflicted
+++ resolved
@@ -58,557 +58,553 @@
  */
 public class RedisDynoQueue implements DynoQueue {
 
-	private final Logger logger = LoggerFactory.getLogger(RedisDynoQueue.class);
-
-	private final Clock clock;
-
-	private final String queueName;
-
-	private final List<String> allShards;
-
-	private final String shardName;
-
-	private final String redisKeyPrefix;
-
-	private final String messageStoreKey;
-
-	private final String myQueueShard;
-
-	private volatile int unackTime = 60;
-
-	private final QueueMonitor monitor;
-
-	private final ObjectMapper om;
-
-	private volatile JedisCommands quorumConn;
-
-	private volatile JedisCommands nonQuorumConn;
-	
-	private final ConcurrentLinkedQueue<String> prefetchedIds;
-
-	private final ScheduledExecutorService schedulerForUnacksProcessing;
-
-<<<<<<< HEAD
-	private final int retryCount = 2;
-
-	private final ShardingStrategy shardingStrategy;
-=======
-	private int retryCount = 2;
->>>>>>> c8aa2cf9
-	
-	public RedisDynoQueue(String redisKeyPrefix, String queueName, Set<String> allShards, String shardName, ShardingStrategy shardingStrategy) {
-		this(redisKeyPrefix, queueName, allShards, shardName, 60_000, shardingStrategy);
-	}
-
-	public RedisDynoQueue(String redisKeyPrefix, String queueName, Set<String> allShards, String shardName, int unackScheduleInMS, ShardingStrategy shardingStrategy) {
-		this(Clock.systemDefaultZone(), redisKeyPrefix, queueName, allShards, shardName, unackScheduleInMS, shardingStrategy);
-	}
-
-	public RedisDynoQueue(Clock clock, String redisKeyPrefix, String queueName, Set<String> allShards, String shardName, int unackScheduleInMS, ShardingStrategy shardingStrategy) {
-		this.clock = clock;
-		this.redisKeyPrefix = redisKeyPrefix;
-		this.queueName = queueName;
-		this.allShards = ImmutableList.copyOf(allShards.stream().collect(Collectors.toList()));
-		this.shardName = shardName;
-		this.messageStoreKey = redisKeyPrefix + ".MESSAGE." + queueName;
-		this.myQueueShard = getQueueShardKey(queueName, shardName);
-		this.shardingStrategy = shardingStrategy;
-
-		ObjectMapper om = new ObjectMapper();
-		om.configure(DeserializationFeature.FAIL_ON_UNKNOWN_PROPERTIES, false);
-		om.configure(DeserializationFeature.FAIL_ON_IGNORED_PROPERTIES, false);
-		om.configure(DeserializationFeature.FAIL_ON_NULL_FOR_PRIMITIVES, false);
-		om.setSerializationInclusion(Include.NON_NULL);
-		om.setSerializationInclusion(Include.NON_EMPTY);
-		om.disable(SerializationFeature.INDENT_OUTPUT);
-
-		this.om = om;
-		this.monitor = new QueueMonitor(queueName, shardName);
-		this.prefetchedIds = new ConcurrentLinkedQueue<>();
-
-		schedulerForUnacksProcessing = Executors.newScheduledThreadPool(1);
-
-		schedulerForUnacksProcessing.scheduleAtFixedRate(() -> processUnacks(), unackScheduleInMS, unackScheduleInMS, TimeUnit.MILLISECONDS);
-
-		logger.info(RedisDynoQueue.class.getName() + " is ready to serve " + queueName);
-	}
-
-	public RedisDynoQueue withQuorumConn(JedisCommands quorumConn){
-		this.quorumConn = quorumConn;
-		return this;
-	}
-
-	public RedisDynoQueue withNonQuorumConn(JedisCommands nonQuorumConn){
-		this.nonQuorumConn = nonQuorumConn;
-		return this;
-	}
-
-	public RedisDynoQueue withUnackTime(int unackTime){
-		this.unackTime = unackTime;
-		return this;
-	}
-
-	@Override
-	public String getName() {
-		return queueName;
-	}
-
-	@Override
-	public int getUnackTime() {
-		return unackTime;
-	}
-
-	@Override
-	public List<String> push(final List<Message> messages) {
-
-		Stopwatch sw = monitor.start(monitor.push, messages.size());
-
-		try {
-
-			execute(() -> {
-				for (Message message : messages) {
-					String json = om.writeValueAsString(message);
-					quorumConn.hset(messageStoreKey, message.getId(), json);
-					double priority = message.getPriority() / 100.0;
-					double score = Long.valueOf(clock.millis() + message.getTimeout()).doubleValue() + priority;
-					String shard = shardingStrategy.getNextShard(allShards, message);
-					String queueShard = getQueueShardKey(queueName, shard);
-					quorumConn.zadd(queueShard, score, message.getId());
-				}
-				return messages;
-			});
-
-			return messages.stream().map(msg -> msg.getId()).collect(Collectors.toList());
-
-		} finally {
-			sw.stop();
-		}
-	}
-
-	@Override
-	public List<Message> peek(final int messageCount) {
-
-		Stopwatch sw = monitor.peek.start();
-
-		try {
-
-			Set<String> ids = peekIds(0, messageCount);
-			if (ids == null) {
-				return Collections.emptyList();
-			}
-
-			List<Message> msgs = execute(() -> {
-				List<Message> messages = new LinkedList<Message>();
-				for (String id : ids) {
-					String json = nonQuorumConn.hget(messageStoreKey, id);
-					Message message = om.readValue(json, Message.class);
-					messages.add(message);
-				}
-				return messages;
-			});
-
-			return msgs;
-
-		} finally {
-			sw.stop();
-		}
-	}
-	
-	@Override
-	public List<Message> pop(int messageCount, int wait, TimeUnit unit) {
-
-		if (messageCount < 1) {
-			return Collections.emptyList();
-		}
-
-		Stopwatch sw = monitor.start(monitor.pop, messageCount);
-		try {
-			long start = clock.millis();
-			long waitFor = unit.toMillis(wait);
-			prefetch.addAndGet(messageCount);
-			prefetchIds();
-			while(prefetchedIds.size() < messageCount && ((clock.millis() - start) < waitFor)) {
-				Uninterruptibles.sleepUninterruptibly(200, TimeUnit.MILLISECONDS);
-				prefetchIds();
-			}
-			return _pop(messageCount);
-
-		} catch(Exception e) {
-			throw new RuntimeException(e);
-		} finally {
-			sw.stop();
-		}
-
-	}
-
-	@VisibleForTesting
-	AtomicInteger prefetch = new AtomicInteger(0);
-
-	private void prefetchIds() {
-
-		if (prefetch.get() < 1) {
-			return;
-		}
-
-		int prefetchCount = prefetch.get();
-		Stopwatch sw = monitor.start(monitor.prefetch, prefetchCount);
-		try {
-
-			Set<String> ids = peekIds(0, prefetchCount);
-			prefetchedIds.addAll(ids);
-			prefetch.addAndGet((-1 * ids.size()));
-			if(prefetch.get() < 0 || ids.isEmpty()) {
-				prefetch.set(0);
-			}
-		} finally {
-			sw.stop();
-		}
-
-	}
-
-	private List<Message> _pop(int messageCount) throws Exception {
-
-		double unackScore = Long.valueOf(clock.millis() + unackTime).doubleValue();
-		String unackQueueName = getUnackKey(queueName, shardName);
-
-		List<Message> popped = new LinkedList<>();
-		ZAddParams zParams = ZAddParams.zAddParams().nx();
-		
-		for (;popped.size() != messageCount;) {
-			String msgId = prefetchedIds.poll();
-			if(msgId == null) {
-				break;
-			}
-			
-			long added = quorumConn.zadd(unackQueueName, unackScore, msgId, zParams);
-			if(added == 0){
-				if (logger.isDebugEnabled()) {
-					logger.debug("cannot add {} to the unack shard ", queueName, msgId);
-				}
-				monitor.misses.increment();
-				continue;
-			}
-
-			long removed = quorumConn.zrem(myQueueShard, msgId);
-			if (removed == 0) {
-				if (logger.isDebugEnabled()) {
-					logger.debug("cannot remove {} from the queue shard ", queueName, msgId);
-				}
-				monitor.misses.increment();
-				continue;
-			}
-
-			String json = quorumConn.hget(messageStoreKey, msgId);
-			if(json == null){
-				if (logger.isDebugEnabled()) {
-					logger.debug("Cannot get the message payload for {}", msgId);
-				}
-				monitor.misses.increment();
-				continue;
-			}
-			Message msg = om.readValue(json, Message.class);
-			popped.add(msg);
-
-			if (popped.size() == messageCount) {
-				return popped;
-			}
-		}
-		return popped;
-	}
-
-	@Override
-	public boolean ack(String messageId) {
-
-		Stopwatch sw = monitor.ack.start();
-
-		try {
-
-			return execute(() -> {
-
-				for (String shard : allShards) {
-					String unackShardKey = getUnackKey(queueName, shard);
-					Long removed = quorumConn.zrem(unackShardKey, messageId);
-					if (removed > 0) {
-						quorumConn.hdel(messageStoreKey, messageId);
-						return true;
-					}
-				}
-				return false;
-			});
-
-		} finally {
-			sw.stop();
-		}
-	}
-
-	@Override
-	public void ack(List<Message> messages) {
-		for(Message message : messages) {
-			ack(message.getId());
-		}
-	}
-	
-	@Override
-	public boolean setUnackTimeout(String messageId, long timeout) {
-
-		Stopwatch sw = monitor.ack.start();
-
-		try {
-
-			return execute(() -> {
-				double unackScore = Long.valueOf(clock.millis() + timeout).doubleValue();
-				for (String shard : allShards) {
-
-					String unackShardKey = getUnackKey(queueName, shard);
-					Double score = quorumConn.zscore(unackShardKey, messageId);
-					if(score != null) {
-						quorumConn.zadd(unackShardKey, unackScore, messageId);
-						return true;
-					}
-				}
-				return false;
-			});
-
-		} finally {
-			sw.stop();
-		}
-	}
-
-	@Override
-	public boolean setTimeout(String messageId, long timeout) {
-
-		return execute(() -> {
-
-			String json = nonQuorumConn.hget(messageStoreKey, messageId);
-			if(json == null) {
-				return false;
-			}
-			Message message = om.readValue(json, Message.class);
-			message.setTimeout(timeout);
-
-			for (String shard : allShards) {
-
-				String queueShard = getQueueShardKey(queueName, shard);
-				Double score = quorumConn.zscore(queueShard, messageId);
-				if(score != null) {
-					double priorityd = message.getPriority() / 100;
-					double newScore = Long.valueOf(clock.millis() + timeout).doubleValue() + priorityd;
-					ZAddParams params = ZAddParams.zAddParams().xx();
-					quorumConn.zadd(queueShard, newScore, messageId, params);
-					json = om.writeValueAsString(message);
-					quorumConn.hset(messageStoreKey, message.getId(), json);
-					return true;
-				}
-			}
-			return false;
-		});
-	}
-
-	@Override
-	public boolean remove(String messageId) {
-
-		Stopwatch sw = monitor.remove.start();
-
-		try {
-
-			return execute(() -> {
-
-				for (String shard : allShards) {
-
-					String unackShardKey = getUnackKey(queueName, shard);
-					quorumConn.zrem(unackShardKey, messageId);
-
-					String queueShardKey = getQueueShardKey(queueName, shard);
-					Long removed = quorumConn.zrem(queueShardKey, messageId);
-					Long msgRemoved = quorumConn.hdel(messageStoreKey, messageId);
-
-					if (removed > 0 && msgRemoved > 0) {
-						return true;
-					}
-				}
-
-				return false;
-
-			});
-
-		} finally {
-			sw.stop();
-		}
-	}
-
-	@Override
-	public Message get(String messageId) {
-
-		Stopwatch sw = monitor.get.start();
-
-		try {
-
-			return execute(() -> {
-				String json = quorumConn.hget(messageStoreKey, messageId);
-				if(json == null){
-					if (logger.isDebugEnabled()) {
-						logger.debug("Cannot get the message payload " + messageId);
-					}
-					return null;
-				}
-
-				Message msg = om.readValue(json, Message.class);
-				return msg;
-			});
-
-		} finally {
-			sw.stop();
-		}
-	}
-
-	@Override
-	public long size() {
-
-		Stopwatch sw = monitor.size.start();
-
-		try {
-
-			return execute(() -> {
-				long size = 0;
-				for (String shard : allShards) {
-					size += nonQuorumConn.zcard(getQueueShardKey(queueName, shard));
-				}
-				return size;
-			});
-
-		} finally {
-			sw.stop();
-		}
-	}
-
-	@Override
-	public Map<String, Map<String, Long>> shardSizes() {
-
-		Stopwatch sw = monitor.size.start();
-		Map<String, Map<String, Long>> shardSizes = new HashMap<>();
-		try {
-
-			return execute(() -> {
-				for (String shard : allShards) {
-					long size = nonQuorumConn.zcard(getQueueShardKey(queueName, shard));
-					long uacked = nonQuorumConn.zcard(getUnackKey(queueName, shard));
-					Map<String, Long> shardDetails = new HashMap<>();
-					shardDetails.put("size", size);
-					shardDetails.put("uacked", uacked);
-					shardSizes.put(shard, shardDetails);
-				}
-				return shardSizes;
-			});
-
-		} finally {
-			sw.stop();
-		}
-	}
-
-	@Override
-	public void clear() {
-		execute(() -> {
-			for (String shard : allShards) {
-				String queueShard = getQueueShardKey(queueName, shard);
-				String unackShard = getUnackKey(queueName, shard);
-				quorumConn.del(queueShard);
-				quorumConn.del(unackShard);
-			}
-			quorumConn.del(messageStoreKey);
-			return null;
-		});
-
-	}
-
-	private Set<String> peekIds(int offset, int count) {
-
-		return execute(() -> {
-			double now = Long.valueOf(clock.millis() + 1).doubleValue();
-			Set<String> scanned = quorumConn.zrangeByScore(myQueueShard, 0, now, offset, count);
-			return scanned;
-		});
-
-	}
-
-	@Override
-	public void processUnacks() {
-
-		Stopwatch sw = monitor.processUnack.start();
-		try {
-
-			long queueDepth = size();
-			monitor.queueDepth.record(queueDepth);
-
-			execute(() -> {
-
-				int batchSize = 1_000;
-				String unackQueueName = getUnackKey(queueName, shardName);
-
-				double now = Long.valueOf(clock.millis()).doubleValue();
-
-				Set<Tuple> unacks = quorumConn.zrangeByScoreWithScores(unackQueueName, 0, now, 0, batchSize);
-
-				if (unacks.size() > 0) {
-					logger.debug("Adding " + unacks.size() + " messages back to the queue for " + queueName);
-				}
-
-				for (Tuple unack : unacks) {
-
-					double score = unack.getScore();
-					String member = unack.getElement();
-
-					String payload = quorumConn.hget(messageStoreKey, member);
-					if (payload == null) {
-						quorumConn.zrem(unackQueueName, member);
-						continue;
-					}
-
-					quorumConn.zadd(myQueueShard, score, member);
-					quorumConn.zrem(unackQueueName, member);
-				}
-				return null;
-			});
-
-		} finally {
-			sw.stop();
-		}
-
-	}
-
-	private String getQueueShardKey(String queueName, String shard) {
-		return redisKeyPrefix + ".QUEUE." + queueName + "." + shard;
-	}
-
-	private String getUnackKey(String queueName, String shard) {
-		return redisKeyPrefix + ".UNACK." + queueName + "." + shard;
-	}
-
-	private <R> R execute(Callable<R> r) {
-		return executeWithRetry(r, 0);
-	}
-
-	private <R> R executeWithRetry(Callable<R> r, int retryCount) {
-
-		try {
-			
-			return r.call();
-
-		} catch (ExecutionException e) {
-
-			if (e.getCause() instanceof DynoException) {
-				if (retryCount < this.retryCount) {
-					return executeWithRetry(r, ++retryCount);
-				}
-			}
-			throw new RuntimeException(e.getCause());
-		} catch (Exception e) {
-			throw new RuntimeException(e);
-		}
-	}
-
-	@Override
-	public void close() throws IOException {
-		schedulerForUnacksProcessing.shutdown();
-		monitor.close();
-	}
+    private final Logger logger = LoggerFactory.getLogger(RedisDynoQueue.class);
+
+    private final Clock clock;
+
+    private final String queueName;
+
+    private final List<String> allShards;
+
+    private final String shardName;
+
+    private final String redisKeyPrefix;
+
+    private final String messageStoreKey;
+
+    private final String myQueueShard;
+
+    private volatile int unackTime = 60;
+
+    private final QueueMonitor monitor;
+
+    private final ObjectMapper om;
+
+    private volatile JedisCommands quorumConn;
+
+    private volatile JedisCommands nonQuorumConn;
+
+    private final ConcurrentLinkedQueue<String> prefetchedIds;
+
+    private final ScheduledExecutorService schedulerForUnacksProcessing;
+
+    private final int retryCount = 2;
+
+    private final ShardingStrategy shardingStrategy;
+
+    public RedisDynoQueue(String redisKeyPrefix, String queueName, Set<String> allShards, String shardName, ShardingStrategy shardingStrategy) {
+        this(redisKeyPrefix, queueName, allShards, shardName, 60_000, shardingStrategy);
+    }
+
+    public RedisDynoQueue(String redisKeyPrefix, String queueName, Set<String> allShards, String shardName, int unackScheduleInMS, ShardingStrategy shardingStrategy) {
+        this(Clock.systemDefaultZone(), redisKeyPrefix, queueName, allShards, shardName, unackScheduleInMS, shardingStrategy);
+    }
+
+    public RedisDynoQueue(Clock clock, String redisKeyPrefix, String queueName, Set<String> allShards, String shardName, int unackScheduleInMS, ShardingStrategy shardingStrategy) {
+        this.clock = clock;
+        this.redisKeyPrefix = redisKeyPrefix;
+        this.queueName = queueName;
+        this.allShards = ImmutableList.copyOf(allShards.stream().collect(Collectors.toList()));
+        this.shardName = shardName;
+        this.messageStoreKey = redisKeyPrefix + ".MESSAGE." + queueName;
+        this.myQueueShard = getQueueShardKey(queueName, shardName);
+        this.shardingStrategy = shardingStrategy;
+
+        ObjectMapper om = new ObjectMapper();
+        om.configure(DeserializationFeature.FAIL_ON_UNKNOWN_PROPERTIES, false);
+        om.configure(DeserializationFeature.FAIL_ON_IGNORED_PROPERTIES, false);
+        om.configure(DeserializationFeature.FAIL_ON_NULL_FOR_PRIMITIVES, false);
+        om.setSerializationInclusion(Include.NON_NULL);
+        om.setSerializationInclusion(Include.NON_EMPTY);
+        om.disable(SerializationFeature.INDENT_OUTPUT);
+
+        this.om = om;
+        this.monitor = new QueueMonitor(queueName, shardName);
+        this.prefetchedIds = new ConcurrentLinkedQueue<>();
+
+        schedulerForUnacksProcessing = Executors.newScheduledThreadPool(1);
+
+        schedulerForUnacksProcessing.scheduleAtFixedRate(() -> processUnacks(), unackScheduleInMS, unackScheduleInMS, TimeUnit.MILLISECONDS);
+
+        logger.info(RedisDynoQueue.class.getName() + " is ready to serve " + queueName);
+    }
+
+    public RedisDynoQueue withQuorumConn(JedisCommands quorumConn){
+        this.quorumConn = quorumConn;
+        return this;
+    }
+
+    public RedisDynoQueue withNonQuorumConn(JedisCommands nonQuorumConn){
+        this.nonQuorumConn = nonQuorumConn;
+        return this;
+    }
+
+    public RedisDynoQueue withUnackTime(int unackTime){
+        this.unackTime = unackTime;
+        return this;
+    }
+
+    @Override
+    public String getName() {
+        return queueName;
+    }
+
+    @Override
+    public int getUnackTime() {
+        return unackTime;
+    }
+
+    @Override
+    public List<String> push(final List<Message> messages) {
+
+        Stopwatch sw = monitor.start(monitor.push, messages.size());
+
+        try {
+
+            execute(() -> {
+                for (Message message : messages) {
+                    String json = om.writeValueAsString(message);
+                    quorumConn.hset(messageStoreKey, message.getId(), json);
+                    double priority = message.getPriority() / 100.0;
+                    double score = Long.valueOf(clock.millis() + message.getTimeout()).doubleValue() + priority;
+                    String shard = shardingStrategy.getNextShard(allShards, message);
+                    String queueShard = getQueueShardKey(queueName, shard);
+                    quorumConn.zadd(queueShard, score, message.getId());
+                }
+                return messages;
+            });
+
+            return messages.stream().map(msg -> msg.getId()).collect(Collectors.toList());
+
+        } finally {
+            sw.stop();
+        }
+    }
+
+    @Override
+    public List<Message> peek(final int messageCount) {
+
+        Stopwatch sw = monitor.peek.start();
+
+        try {
+
+            Set<String> ids = peekIds(0, messageCount);
+            if (ids == null) {
+                return Collections.emptyList();
+            }
+
+            List<Message> msgs = execute(() -> {
+                List<Message> messages = new LinkedList<Message>();
+                for (String id : ids) {
+                    String json = nonQuorumConn.hget(messageStoreKey, id);
+                    Message message = om.readValue(json, Message.class);
+                    messages.add(message);
+                }
+                return messages;
+            });
+
+            return msgs;
+
+        } finally {
+            sw.stop();
+        }
+    }
+
+    @Override
+    public List<Message> pop(int messageCount, int wait, TimeUnit unit) {
+
+        if (messageCount < 1) {
+            return Collections.emptyList();
+        }
+
+        Stopwatch sw = monitor.start(monitor.pop, messageCount);
+        try {
+            long start = clock.millis();
+            long waitFor = unit.toMillis(wait);
+            prefetch.addAndGet(messageCount);
+            prefetchIds();
+            while(prefetchedIds.size() < messageCount && ((clock.millis() - start) < waitFor)) {
+                Uninterruptibles.sleepUninterruptibly(200, TimeUnit.MILLISECONDS);
+                prefetchIds();
+            }
+            return _pop(messageCount);
+
+        } catch(Exception e) {
+            throw new RuntimeException(e);
+        } finally {
+            sw.stop();
+        }
+
+    }
+
+    @VisibleForTesting
+    AtomicInteger prefetch = new AtomicInteger(0);
+
+    private void prefetchIds() {
+
+        if (prefetch.get() < 1) {
+            return;
+        }
+
+        int prefetchCount = prefetch.get();
+        Stopwatch sw = monitor.start(monitor.prefetch, prefetchCount);
+        try {
+
+            Set<String> ids = peekIds(0, prefetchCount);
+            prefetchedIds.addAll(ids);
+            prefetch.addAndGet((-1 * ids.size()));
+            if(prefetch.get() < 0 || ids.isEmpty()) {
+                prefetch.set(0);
+            }
+        } finally {
+            sw.stop();
+        }
+
+    }
+
+    private List<Message> _pop(int messageCount) throws Exception {
+
+        double unackScore = Long.valueOf(clock.millis() + unackTime).doubleValue();
+        String unackQueueName = getUnackKey(queueName, shardName);
+
+        List<Message> popped = new LinkedList<>();
+        ZAddParams zParams = ZAddParams.zAddParams().nx();
+
+        for (;popped.size() != messageCount;) {
+            String msgId = prefetchedIds.poll();
+            if(msgId == null) {
+                break;
+            }
+
+            long added = quorumConn.zadd(unackQueueName, unackScore, msgId, zParams);
+            if(added == 0){
+                if (logger.isDebugEnabled()) {
+                    logger.debug("cannot add {} to the unack shard ", queueName, msgId);
+                }
+                monitor.misses.increment();
+                continue;
+            }
+
+            long removed = quorumConn.zrem(myQueueShard, msgId);
+            if (removed == 0) {
+                if (logger.isDebugEnabled()) {
+                    logger.debug("cannot remove {} from the queue shard ", queueName, msgId);
+                }
+                monitor.misses.increment();
+                continue;
+            }
+
+            String json = quorumConn.hget(messageStoreKey, msgId);
+            if(json == null){
+                if (logger.isDebugEnabled()) {
+                    logger.debug("Cannot get the message payload for {}", msgId);
+                }
+                monitor.misses.increment();
+                continue;
+            }
+            Message msg = om.readValue(json, Message.class);
+            popped.add(msg);
+
+            if (popped.size() == messageCount) {
+                return popped;
+            }
+        }
+        return popped;
+    }
+
+    @Override
+    public boolean ack(String messageId) {
+
+        Stopwatch sw = monitor.ack.start();
+
+        try {
+
+            return execute(() -> {
+
+                for (String shard : allShards) {
+                    String unackShardKey = getUnackKey(queueName, shard);
+                    Long removed = quorumConn.zrem(unackShardKey, messageId);
+                    if (removed > 0) {
+                        quorumConn.hdel(messageStoreKey, messageId);
+                        return true;
+                    }
+                }
+                return false;
+            });
+
+        } finally {
+            sw.stop();
+        }
+    }
+
+    @Override
+    public void ack(List<Message> messages) {
+        for(Message message : messages) {
+            ack(message.getId());
+        }
+    }
+
+    @Override
+    public boolean setUnackTimeout(String messageId, long timeout) {
+
+        Stopwatch sw = monitor.ack.start();
+
+        try {
+
+            return execute(() -> {
+                double unackScore = Long.valueOf(clock.millis() + timeout).doubleValue();
+                for (String shard : allShards) {
+
+                    String unackShardKey = getUnackKey(queueName, shard);
+                    Double score = quorumConn.zscore(unackShardKey, messageId);
+                    if(score != null) {
+                        quorumConn.zadd(unackShardKey, unackScore, messageId);
+                        return true;
+                    }
+                }
+                return false;
+            });
+
+        } finally {
+            sw.stop();
+        }
+    }
+
+    @Override
+    public boolean setTimeout(String messageId, long timeout) {
+
+        return execute(() -> {
+
+            String json = nonQuorumConn.hget(messageStoreKey, messageId);
+            if(json == null) {
+                return false;
+            }
+            Message message = om.readValue(json, Message.class);
+            message.setTimeout(timeout);
+
+            for (String shard : allShards) {
+
+                String queueShard = getQueueShardKey(queueName, shard);
+                Double score = quorumConn.zscore(queueShard, messageId);
+                if(score != null) {
+                    double priorityd = message.getPriority() / 100;
+                    double newScore = Long.valueOf(clock.millis() + timeout).doubleValue() + priorityd;
+                    ZAddParams params = ZAddParams.zAddParams().xx();
+                    quorumConn.zadd(queueShard, newScore, messageId, params);
+                    json = om.writeValueAsString(message);
+                    quorumConn.hset(messageStoreKey, message.getId(), json);
+                    return true;
+                }
+            }
+            return false;
+        });
+    }
+
+    @Override
+    public boolean remove(String messageId) {
+
+        Stopwatch sw = monitor.remove.start();
+
+        try {
+
+            return execute(() -> {
+
+                for (String shard : allShards) {
+
+                    String unackShardKey = getUnackKey(queueName, shard);
+                    quorumConn.zrem(unackShardKey, messageId);
+
+                    String queueShardKey = getQueueShardKey(queueName, shard);
+                    Long removed = quorumConn.zrem(queueShardKey, messageId);
+                    Long msgRemoved = quorumConn.hdel(messageStoreKey, messageId);
+
+                    if (removed > 0 && msgRemoved > 0) {
+                        return true;
+                    }
+                }
+
+                return false;
+
+            });
+
+        } finally {
+            sw.stop();
+        }
+    }
+
+    @Override
+    public Message get(String messageId) {
+
+        Stopwatch sw = monitor.get.start();
+
+        try {
+
+            return execute(() -> {
+                String json = quorumConn.hget(messageStoreKey, messageId);
+                if(json == null){
+                    if (logger.isDebugEnabled()) {
+                        logger.debug("Cannot get the message payload " + messageId);
+                    }
+                    return null;
+                }
+
+                Message msg = om.readValue(json, Message.class);
+                return msg;
+            });
+
+        } finally {
+            sw.stop();
+        }
+    }
+
+    @Override
+    public long size() {
+
+        Stopwatch sw = monitor.size.start();
+
+        try {
+
+            return execute(() -> {
+                long size = 0;
+                for (String shard : allShards) {
+                    size += nonQuorumConn.zcard(getQueueShardKey(queueName, shard));
+                }
+                return size;
+            });
+
+        } finally {
+            sw.stop();
+        }
+    }
+
+    @Override
+    public Map<String, Map<String, Long>> shardSizes() {
+
+        Stopwatch sw = monitor.size.start();
+        Map<String, Map<String, Long>> shardSizes = new HashMap<>();
+        try {
+
+            return execute(() -> {
+                for (String shard : allShards) {
+                    long size = nonQuorumConn.zcard(getQueueShardKey(queueName, shard));
+                    long uacked = nonQuorumConn.zcard(getUnackKey(queueName, shard));
+                    Map<String, Long> shardDetails = new HashMap<>();
+                    shardDetails.put("size", size);
+                    shardDetails.put("uacked", uacked);
+                    shardSizes.put(shard, shardDetails);
+                }
+                return shardSizes;
+            });
+
+        } finally {
+            sw.stop();
+        }
+    }
+
+    @Override
+    public void clear() {
+        execute(() -> {
+            for (String shard : allShards) {
+                String queueShard = getQueueShardKey(queueName, shard);
+                String unackShard = getUnackKey(queueName, shard);
+                quorumConn.del(queueShard);
+                quorumConn.del(unackShard);
+            }
+            quorumConn.del(messageStoreKey);
+            return null;
+        });
+
+    }
+
+    private Set<String> peekIds(int offset, int count) {
+
+        return execute(() -> {
+            double now = Long.valueOf(clock.millis() + 1).doubleValue();
+            Set<String> scanned = quorumConn.zrangeByScore(myQueueShard, 0, now, offset, count);
+            return scanned;
+        });
+
+    }
+
+    @Override
+    public void processUnacks() {
+
+        Stopwatch sw = monitor.processUnack.start();
+        try {
+
+            long queueDepth = size();
+            monitor.queueDepth.record(queueDepth);
+
+            execute(() -> {
+
+                int batchSize = 1_000;
+                String unackQueueName = getUnackKey(queueName, shardName);
+
+                double now = Long.valueOf(clock.millis()).doubleValue();
+
+                Set<Tuple> unacks = quorumConn.zrangeByScoreWithScores(unackQueueName, 0, now, 0, batchSize);
+
+                if (unacks.size() > 0) {
+                    logger.debug("Adding " + unacks.size() + " messages back to the queue for " + queueName);
+                }
+
+                for (Tuple unack : unacks) {
+
+                    double score = unack.getScore();
+                    String member = unack.getElement();
+
+                    String payload = quorumConn.hget(messageStoreKey, member);
+                    if (payload == null) {
+                        quorumConn.zrem(unackQueueName, member);
+                        continue;
+                    }
+
+                    quorumConn.zadd(myQueueShard, score, member);
+                    quorumConn.zrem(unackQueueName, member);
+                }
+                return null;
+            });
+
+        } finally {
+            sw.stop();
+        }
+
+    }
+
+    private String getQueueShardKey(String queueName, String shard) {
+        return redisKeyPrefix + ".QUEUE." + queueName + "." + shard;
+    }
+
+    private String getUnackKey(String queueName, String shard) {
+        return redisKeyPrefix + ".UNACK." + queueName + "." + shard;
+    }
+
+    private <R> R execute(Callable<R> r) {
+        return executeWithRetry(r, 0);
+    }
+
+    private <R> R executeWithRetry(Callable<R> r, int retryCount) {
+
+        try {
+
+            return r.call();
+
+        } catch (ExecutionException e) {
+
+            if (e.getCause() instanceof DynoException) {
+                if (retryCount < this.retryCount) {
+                    return executeWithRetry(r, ++retryCount);
+                }
+            }
+            throw new RuntimeException(e.getCause());
+        } catch (Exception e) {
+            throw new RuntimeException(e);
+        }
+    }
+
+    @Override
+    public void close() throws IOException {
+        schedulerForUnacksProcessing.shutdown();
+        monitor.close();
+    }
 }